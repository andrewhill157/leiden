import argparse
from LeidenDatabase import *
from ExtractLeidenDataFunctions import *

"""
COMMAND LINE INTERFACE
"""
parser = argparse.ArgumentParser(description="Given URL to the base URL of any LOVD 2 or 3 database installation, \
    such as http://www.dmd.nl/nmdb2/, extract variant entries associated with specified genes. Can specify either \
    a space-separated list of gene names or -a option to extract data from all genes at the specified URL. Variants \
    for each gene are saved in a file named according to the gene name they are associated with.")

group = parser.add_mutually_exclusive_group()
group.add_argument("-g", "--availableGenes", action="store_true", help="A list of all available genes is printed.")
group.add_argument("-a", "--all", action="store_true",
                    help="Extract data for all available genes in the specified Leiden Database.")

parser.add_argument("leidenURL", help="base URL of the particular Leiden database to be used. For example, the Leiden \
 muscular dystrophy pages homepage is http://www.dmd.nl/nmdb2/. This must be a valid URL to base page of database. For \
 example, http://databases.lovd.nl/whole_genome/ is a valid LOVD3 URL, while http://databases.lovd.nl/whole_genome/genes \
 is not. A list of such acceptable URLs is maintained here: http://www.lovd.nl/2.0/index_list.php")
parser.add_argument("geneID", help="Gene ID or multiple geneIDs to retrieve from the Leiden Database.", nargs="*")

args = parser.parse_args()

# Get database object and print the LOVD version number
print("---> DETECTING LOVD VERSION: IN PROGRESS...")
database = make_leiden_database(args.leidenURL)
version_number = database.get_version_number()
print("---> DETECTING LOVD VERSION: COMPLETE")
print("    ---> VERSION " + str(version_number) + " DETECTED")

id_numbers = []
table_data = []
headers = []
genes = None

# User has specified the available genes option, print a list of all available genes.
if args.availableGenes:
    print("---> CHECKING  AVAILABLE GENES...")
    print("\n".join(database.get_available_genes()))

# User has specified the all option, so extract data from all genes available on the Leiden Database
elif args.all:
    print("---> CHECKING AVAILABLE GENES...")
    genes = database.get_available_genes()

else:
    if len(args.geneID) > 0:
        genes = args.geneID
    else:
        print('Must specify at least one geneID.')

# Process any available genes
if genes is not None:
    for gene in genes:
        print("---> " + gene + ": IN PROGRESS...")
        print("    ---> Downloading Data...")
        database.set_gene_id(gene)

        # Extract data and submit variants for remapping
<<<<<<< HEAD
        result = process_gene(database, gene)
        id_numbers.append(result.id_number)
        table_data.append(result.table_data)
        headers.append(result.header_data)

        if len(result.table_data) == 0:
            print(get_errors(gene))


    print('---> Retrieving Remapping Results...')
    remapping_results = get_remapping_results(genes, id_numbers)
=======
        result = extract_data_and_submit_remap(database, gene)
        id_numbers.append(result.remapping_batch_id_number)
        table_data.append(result.table_entries)
        headers.append(result.column_labels)

        if len(table_data) == 0:
            print('    ---> ERROR: No Entries Found. Please Verify.')
            print('    ---> ERROR: No Entries Found. Please Verify.')


    print('---> Retrieving Remapping Results...')
    remapping_results = get_remapping_results(id_numbers)
>>>>>>> 858b4762

    print('---> Saving Output Files...')

    first_header = None

    for i in range(0, len(genes)):

            # Remember first gene with valid header row
            if first_header is None:
                first_header = i

            # Ensure consistent column order between genes
            try:
                table_data[i] = match_column_order(headers[first_header], headers[i], table_data[i])
            except ValueError:
                print('    ---> ' + genes[i] + ': Header entries do not contain expected columns.')

            # Output data to file
            output_data = format_output_text(headers[first_header], table_data[i], remapping_results[i])
            write_output_file(genes[i], output_data)

    print('---> Job Complete.')<|MERGE_RESOLUTION|>--- conflicted
+++ resolved
@@ -1,109 +1,95 @@
-import argparse
-from LeidenDatabase import *
-from ExtractLeidenDataFunctions import *
-
-"""
-COMMAND LINE INTERFACE
-"""
-parser = argparse.ArgumentParser(description="Given URL to the base URL of any LOVD 2 or 3 database installation, \
-    such as http://www.dmd.nl/nmdb2/, extract variant entries associated with specified genes. Can specify either \
-    a space-separated list of gene names or -a option to extract data from all genes at the specified URL. Variants \
-    for each gene are saved in a file named according to the gene name they are associated with.")
-
-group = parser.add_mutually_exclusive_group()
-group.add_argument("-g", "--availableGenes", action="store_true", help="A list of all available genes is printed.")
-group.add_argument("-a", "--all", action="store_true",
-                    help="Extract data for all available genes in the specified Leiden Database.")
-
-parser.add_argument("leidenURL", help="base URL of the particular Leiden database to be used. For example, the Leiden \
- muscular dystrophy pages homepage is http://www.dmd.nl/nmdb2/. This must be a valid URL to base page of database. For \
- example, http://databases.lovd.nl/whole_genome/ is a valid LOVD3 URL, while http://databases.lovd.nl/whole_genome/genes \
- is not. A list of such acceptable URLs is maintained here: http://www.lovd.nl/2.0/index_list.php")
-parser.add_argument("geneID", help="Gene ID or multiple geneIDs to retrieve from the Leiden Database.", nargs="*")
-
-args = parser.parse_args()
-
-# Get database object and print the LOVD version number
-print("---> DETECTING LOVD VERSION: IN PROGRESS...")
-database = make_leiden_database(args.leidenURL)
-version_number = database.get_version_number()
-print("---> DETECTING LOVD VERSION: COMPLETE")
-print("    ---> VERSION " + str(version_number) + " DETECTED")
-
-id_numbers = []
-table_data = []
-headers = []
-genes = None
-
-# User has specified the available genes option, print a list of all available genes.
-if args.availableGenes:
-    print("---> CHECKING  AVAILABLE GENES...")
-    print("\n".join(database.get_available_genes()))
-
-# User has specified the all option, so extract data from all genes available on the Leiden Database
-elif args.all:
-    print("---> CHECKING AVAILABLE GENES...")
-    genes = database.get_available_genes()
-
-else:
-    if len(args.geneID) > 0:
-        genes = args.geneID
-    else:
-        print('Must specify at least one geneID.')
-
-# Process any available genes
-if genes is not None:
-    for gene in genes:
-        print("---> " + gene + ": IN PROGRESS...")
-        print("    ---> Downloading Data...")
-        database.set_gene_id(gene)
-
-        # Extract data and submit variants for remapping
-<<<<<<< HEAD
-        result = process_gene(database, gene)
-        id_numbers.append(result.id_number)
-        table_data.append(result.table_data)
-        headers.append(result.header_data)
-
-        if len(result.table_data) == 0:
-            print(get_errors(gene))
-
-
-    print('---> Retrieving Remapping Results...')
-    remapping_results = get_remapping_results(genes, id_numbers)
-=======
-        result = extract_data_and_submit_remap(database, gene)
-        id_numbers.append(result.remapping_batch_id_number)
-        table_data.append(result.table_entries)
-        headers.append(result.column_labels)
-
-        if len(table_data) == 0:
-            print('    ---> ERROR: No Entries Found. Please Verify.')
-            print('    ---> ERROR: No Entries Found. Please Verify.')
-
-
-    print('---> Retrieving Remapping Results...')
-    remapping_results = get_remapping_results(id_numbers)
->>>>>>> 858b4762
-
-    print('---> Saving Output Files...')
-
-    first_header = None
-
-    for i in range(0, len(genes)):
-
-            # Remember first gene with valid header row
-            if first_header is None:
-                first_header = i
-
-            # Ensure consistent column order between genes
-            try:
-                table_data[i] = match_column_order(headers[first_header], headers[i], table_data[i])
-            except ValueError:
-                print('    ---> ' + genes[i] + ': Header entries do not contain expected columns.')
-
-            # Output data to file
-            output_data = format_output_text(headers[first_header], table_data[i], remapping_results[i])
-            write_output_file(genes[i], output_data)
-
+import argparse
+from LeidenDatabase import *
+from ExtractLeidenDataFunctions import *
+
+"""
+COMMAND LINE INTERFACE
+"""
+parser = argparse.ArgumentParser(description="Given URL to the base URL of any LOVD 2 or 3 database installation, \
+    such as http://www.dmd.nl/nmdb2/, extract variant entries associated with specified genes. Can specify either \
+    a space-separated list of gene names or -a option to extract data from all genes at the specified URL. Variants \
+    for each gene are saved in a file named according to the gene name they are associated with.")
+
+group = parser.add_mutually_exclusive_group()
+group.add_argument("-g", "--availableGenes", action="store_true", help="A list of all available genes is printed.")
+group.add_argument("-a", "--all", action="store_true",
+                    help="Extract data for all available genes in the specified Leiden Database.")
+
+parser.add_argument("leidenURL", help="base URL of the particular Leiden database to be used. For example, the Leiden \
+ muscular dystrophy pages homepage is http://www.dmd.nl/nmdb2/. This must be a valid URL to base page of database. For \
+ example, http://databases.lovd.nl/whole_genome/ is a valid LOVD3 URL, while http://databases.lovd.nl/whole_genome/genes \
+ is not. A list of such acceptable URLs is maintained here: http://www.lovd.nl/2.0/index_list.php")
+parser.add_argument("geneID", help="Gene ID or multiple geneIDs to retrieve from the Leiden Database.", nargs="*")
+
+args = parser.parse_args()
+
+# Get database object and print the LOVD version number
+print("---> DETECTING LOVD VERSION: IN PROGRESS...")
+database = make_leiden_database(args.leidenURL)
+version_number = database.get_version_number()
+print("---> DETECTING LOVD VERSION: COMPLETE")
+print("    ---> VERSION " + str(version_number) + " DETECTED")
+
+id_numbers = []
+table_data = []
+headers = []
+genes = None
+
+# User has specified the available genes option, print a list of all available genes.
+if args.availableGenes:
+    print("---> CHECKING  AVAILABLE GENES...")
+    print("\n".join(database.get_available_genes()))
+
+# User has specified the all option, so extract data from all genes available on the Leiden Database
+elif args.all:
+    print("---> CHECKING AVAILABLE GENES...")
+    genes = database.get_available_genes()
+
+else:
+    if len(args.geneID) > 0:
+        genes = args.geneID
+    else:
+        print('Must specify at least one geneID.')
+
+# Process any available genes
+if genes is not None:
+    for gene in genes:
+        print("---> " + gene + ": IN PROGRESS...")
+        print("    ---> Downloading Data...")
+        database.set_gene_id(gene)
+
+        # Extract data and submit variants for remapping
+        result = extract_data_and_submit_remap(database, gene)
+        id_numbers.append(result.remapping_batch_id_number)
+        table_data.append(result.table_entries)
+        headers.append(result.column_labels)
+
+        if len(table_data) == 0:
+            print('    ---> ERROR: No Entries Found. Please Verify.')
+            print('    ---> ERROR: No Entries Found. Please Verify.')
+
+
+    print('---> Retrieving Remapping Results...')
+    remapping_results = get_remapping_results(id_numbers)
+
+    print('---> Saving Output Files...')
+
+    first_header = None
+
+    for i in range(0, len(genes)):
+
+            # Remember first gene with valid header row
+            if first_header is None:
+                first_header = i
+
+            # Ensure consistent column order between genes
+            try:
+                table_data[i] = match_column_order(headers[first_header], headers[i], table_data[i])
+            except ValueError:
+                print('    ---> ' + genes[i] + ': Header entries do not contain expected columns.')
+
+            # Output data to file
+            output_data = format_output_text(headers[first_header], table_data[i], remapping_results[i])
+            write_output_file(genes[i], output_data)
+
     print('---> Job Complete.')